{
  "name": "abcoder-ts-parser",
<<<<<<< HEAD
  "version": "0.0.6",
=======
  "version": "0.0.4",
>>>>>>> 8be29e45
  "description": "TypeScript AST parser for UNIAST v0.1.3 specification",
  "main": "dist/index.js",
  "types": "dist/index.d.ts",
  "bin": {
    "abcoder-ts-parser": "dist/index.js"
  },
  "scripts": {
    "build": "tsc",
    "dev": "ts-node src/index.ts",
    "start": "node dist/index.js",
    "clean": "rm -rf dist",
    "test": "jest",
    "lint": "eslint src/**/*.ts",
    "lint:fix": "eslint src/**/*.ts --fix",
    "typecheck": "tsc --noEmit"
  },
  "keywords": [
    "typescript",
    "ast",
    "parser",
    "uniast"
  ],
  "author": "angrychow",
  "license": "ALv2",
  "dependencies": {
    "commander": "^11.0.0",
    "json5": "^2.2.3",
    "ts-morph": "^23.0.0"
  },
  "devDependencies": {
    "@types/jest": "^29.0.0",
    "@types/json5": "^2.2.0",
    "@types/node": "^20.0.0",
    "@typescript-eslint/eslint-plugin": "^6.0.0",
    "@typescript-eslint/parser": "^6.0.0",
    "eslint": "^8.0.0",
    "eslint-config-prettier": "^10.1.8",
    "jest": "^29.0.0",
    "ts-jest": "^29.0.0",
    "ts-node": "^10.9.0",
    "typescript": "^5.0.0"
  }
}<|MERGE_RESOLUTION|>--- conflicted
+++ resolved
@@ -1,10 +1,6 @@
 {
   "name": "abcoder-ts-parser",
-<<<<<<< HEAD
   "version": "0.0.6",
-=======
-  "version": "0.0.4",
->>>>>>> 8be29e45
   "description": "TypeScript AST parser for UNIAST v0.1.3 specification",
   "main": "dist/index.js",
   "types": "dist/index.d.ts",
